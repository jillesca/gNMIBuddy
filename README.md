--- conflicted
+++ resolved
@@ -19,11 +19,6 @@
 
 ## ⚡ Quick Start
 
-<<<<<<< HEAD
-=======
-> **Note:** The main CMD entry point is `gnmictl.py`.
-
->>>>>>> 60d36491
 ### Prerequisites
 
 - Python `3.13+`
@@ -35,7 +30,6 @@
 > [!IMPORTANT]
 > gNMIBuddy requires devices to support specific OpenConfig models depending on the functionality used.
 
-<<<<<<< HEAD
 - **OpenConfig Models dependencies**
 
   - `openconfig-system` (`0.17.1`)
@@ -44,18 +38,6 @@
 
 - **Tested on:**
   - **Platform:** cisco XRd Control Plane (`24.4.1.26I`)
-=======
-### Device Compatibility Requirements
-
-- **OpenConfig:**
-  - `openconfig-system` (`0.17.1`)
-  - `openconfig-interfaces` (`3.0.0`)
-  - `openconfig-network-instance` (`1.3.0`)
-
-**Tested on:**
-
-- **Platform:** cisco XRd Control Plane (`24.4.1.26I`)
->>>>>>> 60d36491
 
 ### Installation
 
